--- conflicted
+++ resolved
@@ -157,17 +157,15 @@
         for x in self._transformed_structures:
             output.append(str(x._structures[-1]))
         return "\n".join(output)
-<<<<<<< HEAD
-
-    def __add__(self, b):
-        transformed_structures = self._transformed_structures
-        transformed_structures.extend(b._transformed_structures)
-        return StandardTransmuter(transformed_structures, [])
-=======
-    
+
     def append_transformed_structures(self, tstructs_or_transmuter):
         '''
-        method is overloaded to accept either a list of transformed structures or transmuter, it which case it appends the 2nd transmuter's structures
+        Method is overloaded to accept either a list of transformed structures
+        or transmuter, it which case it appends the 2nd transmuter's structures.
+        
+        Args:
+            tstructs_or_transmuter:
+                A list of transformed structures or a transmuter.
         '''
         if isinstance(tstructs_or_transmuter, self.__class__):
             self._transformed_structures.extend(tstructs_or_transmuter._transformed_structures)
@@ -175,9 +173,6 @@
             for ts in tstructs_or_transmuter:
                 assert isinstance(ts, TransformedStructure)
             self._transformed_structures.extend(tstructs_or_transmuter)
-        
-
->>>>>>> 4a6e2513
 
 
 class CifTransmuter(StandardTransmuter):
