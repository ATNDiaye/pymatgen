#!/usr/bin/env python

"""
This module implements an interface to the Henkelmann et al.'s excellent
Fortran code for calculating a Bader charge analysis.

This module depends on a compiled bader executable available in the path.
Please download the library at http://theory.cm.utexas.edu/vasp/bader/ and
follow the instructions to compile the executable.

If you use this module, please cite the following:

G. Henkelman, A. Arnaldsson, and H. Jonsson, "A fast and robust algorithm for
Bader decomposition of charge density", Comput. Mater. Sci. 36, 254-360 (2006).
"""

from __future__ import division

__author__ = "shyuepingong"
__version__ = "0.1"
__maintainer__ = "Shyue Ping Ong"
__email__ = "shyuep@gmail.com"
__status__ = "Beta"
__date__ = "4/5/13"

import os
import subprocess
import shutil

from pymatgen.io.vaspio.vasp_output import Chgcar
from pymatgen.io.vaspio.vasp_input import Potcar
from monty.os.path import which
from monty.dev import requires
<<<<<<< HEAD
from monty.io import ScratchDir
=======
from monty.tempfile import ScratchDir
>>>>>>> 8ce8a773


@requires(which("bader"),
          "BaderAnalysis requires the executable bader to be in the path."
          " Please download the library at http://theory.cm.utexas"
          ".edu/vasp/bader/ and compile the executable.")
class BaderAnalysis(object):
    """
    Bader analysis for a CHGCAR.

    .. attribute: data

        Atomic data parsed from bader analysis. Essentially a list of dicts
        of the form::

        [
            {
                "dist": 8.769,
                "min": 0.8753,
                "charge": 7.4168,
                "y": 1.1598,
                "x": 0.0079,
                "z": 0.8348
            },
            ...
        ]

    .. attribute: vacuum_volume

        Vacuum volume of the Bader analysis.

    .. attribute: vacuum_charge

        Vacuum charge of the Bader analysis.

    .. attribute: nelectrons

        Number of electrons of the Bader analysis.

    .. attribute: chgcar

        Chgcar object associated with input CHGCAR file.

    .. attribute: potcar

        Potcar object associated with POTCAR used for calculation (used for
        calculating charge transferred).
    """


    def __init__(self, chgcar_filename, potcar_filename=None):
        """
        Initializes the Bader caller.

        Args:
            chgcar_filename: The filename of the CHGCAR.
            potcar_filename: Optional: the filename of the corresponding
                POTCAR file. Used for calculating the charge transfer. If
                None, the get_charge_transfer method will raise a ValueError.
        """
        self.chgcar = Chgcar.from_file(chgcar_filename)
        self.potcar = Potcar.from_file(potcar_filename) \
            if potcar_filename is not None else None
        self.natoms = self.chgcar.poscar.natoms
        chgcarpath = os.path.abspath(chgcar_filename)

        with ScratchDir(".") as temp_dir:
            shutil.copy(chgcarpath, os.path.join(temp_dir, "CHGCAR"))

            rs = subprocess.Popen(["bader", "CHGCAR"],
                                  stdout=subprocess.PIPE,
                                  stdin=subprocess.PIPE, close_fds=True)
            rs.communicate()
            data = []
            with open("ACF.dat") as f:
                raw = f.readlines()
                headers = [s.lower() for s in raw.pop(0).split()]
                raw.pop(0)
                while True:
                    l = raw.pop(0).strip()
                    if l.startswith("-"):
                        break
                    vals = map(float, l.split()[1:])
                    data.append(dict(zip(headers[1:], vals)))
                for l in raw:
                    toks = l.strip().split(":")
                    if toks[0] == "VACUUM CHARGE":
                        self.vacuum_charge = float(toks[1])
                    elif toks[0] == "VACUUM VOLUME":
                        self.vacuum_volume = float(toks[1])
                    elif toks[0] == "NUMBER OF ELECTRONS":
                        self.nelectrons = float(toks[1])
            self.data = data
<<<<<<< HEAD

=======
>>>>>>> 8ce8a773

    def get_charge(self, atom_index):
        """
        Convenience method to get the charge on a particular atom.

        Args:
            atom_index:
                Index of atom.

        Returns:
            Charge associated with atom from the Bader analysis.
        """
        return self.data[atom_index]["charge"]

    def get_charge_transfer(self, atom_index):
        """
        Returns the charge transferred for a particular atom. Requires POTCAR
        to be supplied.

        Args:
            atom_index:
                Index of atom.

        Returns:
            Charge transfer associated with atom from the Bader analysis.
            Given by final charge on atom - nelectrons in POTCAR for
            associated atom.
        """
        if self.potcar is None:
            raise ValueError("POTCAR must be supplied in order to calculate "
                             "charge transfer!")
        potcar_indices = []
        for i, v in enumerate(self.natoms):
            potcar_indices += [i] * v
        nelect = self.potcar[potcar_indices[atom_index]].nelectrons
        return self.data[atom_index]["charge"] - nelect

    def get_oxidation_state_decorated_structure(self):
        """
        Returns an oxidation state decorated structure.

        Returns:
            Returns an oxidation state decorated structure. Requires POTCAR
            to be supplied.
        """
        structure = self.chgcar.structure
        charges = map(self.get_charge_transfer, xrange(len(structure)))
        structure.add_oxidation_state_by_site(charges)
        return structure<|MERGE_RESOLUTION|>--- conflicted
+++ resolved
@@ -31,11 +31,7 @@
 from pymatgen.io.vaspio.vasp_input import Potcar
 from monty.os.path import which
 from monty.dev import requires
-<<<<<<< HEAD
-from monty.io import ScratchDir
-=======
 from monty.tempfile import ScratchDir
->>>>>>> 8ce8a773
 
 
 @requires(which("bader"),
@@ -129,10 +125,6 @@
                     elif toks[0] == "NUMBER OF ELECTRONS":
                         self.nelectrons = float(toks[1])
             self.data = data
-<<<<<<< HEAD
-
-=======
->>>>>>> 8ce8a773
 
     def get_charge(self, atom_index):
         """
